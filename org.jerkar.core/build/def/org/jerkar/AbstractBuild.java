--- conflicted
+++ resolved
@@ -1,53 +1,49 @@
-package org.jerkar;
-
-import org.jerkar.api.depmanagement.JkMavenPublication;
-import org.jerkar.api.depmanagement.JkMavenPublicationInfo;
-import org.jerkar.api.depmanagement.JkPublishRepos;
-import org.jerkar.api.depmanagement.JkVersion;
-import org.jerkar.api.java.JkJavaCompiler;
-import org.jerkar.tool.JkOptions;
-import org.jerkar.tool.builtins.javabuild.JkJavaBuild;
-
-/**
- * Build settings shared across all Jerkar Java projects (core + plugins)
- */
-public abstract class AbstractBuild extends JkJavaBuild {
-
-    {
-        this.pack.javadoc = true;
-    }
-
-    @Override
-    public String javaSourceVersion() {
-        return JkJavaCompiler.V6;
-    }
-
-    @Override
-    public JkVersion version() {
-<<<<<<< HEAD
-        return JkVersion.ofName("0.3.3-SNAPSHOT");
-=======
+package org.jerkar;
+
+import org.jerkar.api.depmanagement.JkMavenPublication;
+import org.jerkar.api.depmanagement.JkMavenPublicationInfo;
+import org.jerkar.api.depmanagement.JkPublishRepos;
+import org.jerkar.api.depmanagement.JkVersion;
+import org.jerkar.api.java.JkJavaCompiler;
+import org.jerkar.tool.JkOptions;
+import org.jerkar.tool.builtins.javabuild.JkJavaBuild;
+
+/**
+ * Build settings shared across all Jerkar Java projects (core + plugins)
+ */
+public abstract class AbstractBuild extends JkJavaBuild {
+
+    {
+        this.pack.javadoc = true;
+    }
+
+    @Override
+    public String javaSourceVersion() {
+        return JkJavaCompiler.V6;
+    }
+
+    @Override
+    public JkVersion version() {
         return JkVersion.ofName("0.4.0-SNAPSHOT");
->>>>>>> 58f6807a
-    }
-
-    @Override
-    protected JkMavenPublication mavenPublication() {
-        return super.mavenPublication().with(
-                JkMavenPublicationInfo
-                .of("Jerkar", "Build simpler, stronger, faster", "http://jerkar.github.io")
-                .withScm("https://github.com/jerkar/jerkar.git").andApache2License()
-                .andGitHubDeveloper("djeang", "djeangdev@yahoo.fr"));
-    }
-
-    @Override
-    // Force to use OSSRH
-    protected JkPublishRepos publishRepositories() {
-        if (JkOptions.containsKey("jkPublisherUrl")) {
-            return JkPublishRepos.maven(JkOptions.get("jkPublisherUrl"));
-        }
-        return JkPublishRepos.ossrh(JkOptions.get("ossrh.username"),
-                JkOptions.get("ossrh.password"), pgp()).withUniqueSnapshot(true);
-    }
-
-}
+    }
+
+    @Override
+    protected JkMavenPublication mavenPublication() {
+        return super.mavenPublication().with(
+                JkMavenPublicationInfo
+                .of("Jerkar", "Build simpler, stronger, faster", "http://jerkar.github.io")
+                .withScm("https://github.com/jerkar/jerkar.git").andApache2License()
+                .andGitHubDeveloper("djeang", "djeangdev@yahoo.fr"));
+    }
+
+    @Override
+    // Force to use OSSRH
+    protected JkPublishRepos publishRepositories() {
+        if (JkOptions.containsKey("jkPublisherUrl")) {
+            return JkPublishRepos.maven(JkOptions.get("jkPublisherUrl"));
+        }
+        return JkPublishRepos.ossrh(JkOptions.get("ossrh.username"),
+                JkOptions.get("ossrh.password"), pgp()).withUniqueSnapshot(true);
+    }
+
+}